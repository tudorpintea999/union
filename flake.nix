{
  inputs = {
    nixpkgs.url = "github:NixOS/nixpkgs/nixos-unstable";
    flake-parts = {
      url = "github:hercules-ci/flake-parts";
      inputs.nixpkgs-lib.follows = "nixpkgs";
    };
    arion = {
      url = "github:hercules-ci/arion";
      inputs.nixpkgs.follows = "nixpkgs";
    };
    treefmt-nix = {
      url = "github:numtide/treefmt-nix";
      inputs.nixpkgs.follows = "nixpkgs";
    };
    pre-commit-hooks = {
      url = "github:cachix/pre-commit-hooks.nix";
      inputs.nixpkgs.follows = "nixpkgs";
    };
    foundry = {
      url = "github:shazow/foundry.nix/monthly";
      inputs.nixpkgs.follows = "nixpkgs";
    };
    ethereum-nix = {
      url = "github:nix-community/ethereum.nix";
      inputs.nixpkgs.follows = "nixpkgs";
    };
  };
  outputs = inputs@{ flake-parts, ... }:
    flake-parts.lib.mkFlake { inherit inputs; } {
      systems =
        [ "x86_64-linux" "aarch64-linux" "aarch64-darwin" "x86_64-darwin" ];
      imports = [
        ./uniond/uniond.nix
        ./uniond/proto.nix
        ./docs/docs.nix
<<<<<<< HEAD
=======
        ./evm/evm.nix
        ./tools/lodestar-cli/lodestar-cli.nix
>>>>>>> 008250ce
        ./networks/devnet.nix
        ./networks/genesis/devnet.nix
        ./unionpd/unionpd.nix
        inputs.treefmt-nix.flakeModule
        inputs.pre-commit-hooks.flakeModule
      ];
      perSystem = { config, self', inputs', pkgs, system, lib, ... }: {
        _module = {
          args = {
            devnetConfig = { validatorCount = 4; };
            proto = {
              uniond = ./uniond/proto;
              unionpd = ./unionpd/proto;
              cometbls = builtins.fetchGit {
                url = "git@github.com:UnionFi/cometbls.git";
                rev = "f19ae296cf176b343ea214967810ba735813e73f";
              };
              cosmossdk = builtins.fetchGit {
                url = "git@github.com:UnionFi/cosmos-sdk.git";
                rev = "021566a5aba49e79356e2e6e246494e118f12605";
              };
              ibcgo = pkgs.fetchFromGitHub {
                owner = "strangelove-ventures";
                repo = "ibc-go";
                rev = "f8081a1828e47e11791b036659dd6d0e7be5473b";
                sha256 = "sha256-e9z9+VxoQkrvWeYzdxHax6L10eQebRjW7GrD5wnaLv8=";
              };
              ics23 = pkgs.fetchFromGitHub {
                owner = "cosmos";
                repo = "ics23";
                rev = "b1abd8678aab07165efd453c96796a179eb3131f";
                sha256 = "sha256-O7oZI+29xKAbMHssg5HhxlssedSfejCuzHNHYX7WwBc=";
              };
              cosmosproto = pkgs.fetchFromGitHub {
                owner = "cosmos";
                repo = "cosmos-proto";
                rev = "v1.0.0-beta.3";
                sha256 = "sha256-kFm1ChSmm5pU9oJqKmWq4KfO/hxgxzvcSzr66oTulos=";
              };
              gogoproto = pkgs.fetchFromGitHub {
                owner = "cosmos";
                repo = "gogoproto";
                rev = "v1.4.7";
                sha256 = "sha256-oaGwDFbz/xgL7hDtvdh/mIcRIGBdp+/xuKeuBE2ZpqY=";
              };
              googleapis = pkgs.fetchFromGitHub {
                owner = "googleapis";
                repo = "googleapis";
                rev = "6774ccbbc3f182f6ae3a32dca29e1da489ad8a8f";
                sha256 = "sha256-TME4wkdmqrb0Shuc5uFqSGSoDaMhM9YJv9kvTam7c9I=";
              };
            };
          };
        };

        packages = { default = self'.packages.uniond; };

        checks = {
          spellcheck = pkgs.stdenv.mkDerivation {
            name = "spellcheck";
            dontUnpack = true;
            src = ./.;
            buildInputs = [ pkgs.nodePackages.cspell ];
            doCheck = true;
            checkPhase = ''
              cd $src/.
              cspell lint --no-progress "**"
              touch $out
            '';
          };

          nil = pkgs.stdenv.mkDerivation {
            name = "nil";
            dontUnpack = true;
            src = ./.;
            buildInputs = [ pkgs.nil ];
            doCheck = true;
            checkPhase = ''
              cd $src/.
              for i in `find . -name "*.nix" -type f`; do
                  nil diagnostics "$i"
              done
              touch $out
            '';
          };

          pre-commit-check = inputs.pre-commit-hooks.lib.${system}.run {
            src = ./.;
            hooks = {
              commitizen.enable = true;
              nil.enable = true;
              treefmt-nix = {
                enable = true;
                name = "treefmt";
                entry = "nix build .#checks.${system}.treefmt -L";
                pass_filenames = false;
              };
              spellcheck = {
                enable = true;
                name = "spellcheck";
                entry = "nix build .#checks.${system}.spellcheck -L";
                pass_filenames = false;
              };
            };
          };
        };

        devShells =
          let
            baseShell = {
              buildInputs = with pkgs; [
                protobuf
                buf
                nixfmt
                go_1_20
                gopls
                gotools
                go-tools
                nodejs
                yarn
                nil
                marksman
                jq
                yq
                solc
              ];
              nativeBuildInputs = [ config.treefmt.build.wrapper ];
              GOPRIVATE = "github.com/unionfi/*";
            };
          in
          {
            default = pkgs.mkShell baseShell;
            githook = pkgs.mkShell (baseShell // {
              inherit (self'.checks.pre-commit-check) shellHook;
            });
            # @hussein-aitlahcen: require `--option sandbox relaxed`
            evm = pkgs.mkShell (baseShell // {
              buildInputs = baseShell.buildInputs ++ [
                inputs.foundry.defaultPackage.${system}
                pkgs.solc
                pkgs.go-ethereum
              ] ++
                (with inputs.ethereum-nix.packages.${system}; [
                  prysm
                ]);
            });
          };

        treefmt = {
          projectRootFile = "flake.nix";
          programs.nixpkgs-fmt.enable = true;
          programs.gofmt.enable = true;
          settings.global.excludes = [ "uniond/vendor/**" ];
        };
      };
    };
}<|MERGE_RESOLUTION|>--- conflicted
+++ resolved
@@ -34,11 +34,7 @@
         ./uniond/uniond.nix
         ./uniond/proto.nix
         ./docs/docs.nix
-<<<<<<< HEAD
-=======
         ./evm/evm.nix
-        ./tools/lodestar-cli/lodestar-cli.nix
->>>>>>> 008250ce
         ./networks/devnet.nix
         ./networks/genesis/devnet.nix
         ./unionpd/unionpd.nix
