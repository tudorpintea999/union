--- conflicted
+++ resolved
@@ -6,58 +6,14 @@
       "name": "union",
       "path": "dictionary.txt",
       "addWords": true
-    },
-<<<<<<< HEAD
-    {
-      "name": "unionfi",
-      "path": "dictionaries/unionfi.txt",
-      "addWords": true
-    },
-    {
-      "name": "nix",
-      "path": "dictionaries/nix.txt",
-      "addWords": true
-    },
-    {
-      "name": "proto",
-      "path": "dictionaries/proto.txt",
-      "addWords": true
-    },
-    {
-      "name": "cosmwasm",
-      "path": "dictionaries/cosmwasm.txt",
-      "addWords": true
-    },
-    {
-      "name": "eth",
-      "path": "dictionaries/eth.txt",
-      "addWords": true
-    },
-    {
-      "name": "cosmwasm",
-      "path": "dictionaries/cosmwasm.txt",
-      "addWords": true
     }
-=======
->>>>>>> 6d462858
   ],
   "dictionaries": [
     "en_US",
     "companies",
     "softwareTerms",
     "go",
-<<<<<<< HEAD
-    "latex",
-    "uniond-scaffold",
-    "unionfi",
-    "nix",
-    "proto",
-    "cosmwasm",
-    "eth"
-    "cosmwasm"
-=======
     "union"
->>>>>>> 6d462858
   ],
   "ignorePaths": [
     "dictionaries/**",
